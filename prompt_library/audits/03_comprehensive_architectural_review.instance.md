--- conflicted
+++ resolved
@@ -208,13 +208,6 @@
             description: "Action-specific fields (e.g., 'branch_name', 'path', 'message')."
       
       
-<<<<<<< HEAD
-        <StaticFile path="pyproject.toml">
- # pyproject.toml
-
-=======
-        <StaticFile path="pyproject.toml"># pyproject.toml
->>>>>>> f686e91c
 [project]
 name = "my-ai-assistant"
 version = "1.2.1"
